--- conflicted
+++ resolved
@@ -36,38 +36,6 @@
     })
 }
 
-<<<<<<< HEAD
-pub fn fetch(url: &str) -> Result<Vec<u8>,&str> {
-  let url = parse_url(url);
-  if url.is_err() { return Err("Error parsing url")}
-  let url = url.unwrap();
-  if url.scheme == "https" {
-    return Err("not supported yet");
-  }
-  
-  let client = TcpStream::connect(format!("{}:{}",url.domain,url.port));
-  if client.is_err() {
-    return Err("Error fetching");
-  }
-  let mut client = client.unwrap();
-  let http_request = format!("GET /{} HTTP/1.1\r\nHost: {}\r\n\r\n",url.path, url.domain);
-  client.write(http_request.as_bytes()).unwrap();
-  let mut full_buffer: Vec<u8> = Vec::new();
-  let mut buffer = [0; 1024];
-  loop {
-      match client.read(&mut buffer) {
-          Ok(0) => break,
-          Ok(n) => {
-              if n == 0 {break;}
-              full_buffer.extend(buffer.iter().cloned());
-              if buffer.last().unwrap() == &0 {break;} 
-          },
-          Err(_) => break
-      }
-  }
-  Ok(full_buffer)
-}
-=======
 pub fn fetch(url: &str) -> Result<Vec<u8>, &str> {
     let url = parse_url(url);
     if url.is_err() {
@@ -77,7 +45,6 @@
     if url.scheme == "https" {
         return Err("not supported yet");
     }
->>>>>>> f2700f93
 
     let client = TcpStream::connect(format!("{}:{}", url.domain, url.port));
     if client.is_err() {
