--- conflicted
+++ resolved
@@ -37,15 +37,6 @@
     let proxy_only = config.proxy_rules.get("/").is_some();
     let logger = Mutex::new(Logger::new(io::stdout()));
     let cache: Mutex<HashMap<String, (Vec<u8>, u64)>> = Mutex::new(HashMap::new());
-<<<<<<< HEAD
-    let server = Hteapot::new_threaded(config.host.as_str(), config.port,config.threads);
-    logger.lock().expect("Error getting logger").msg(format!("Server started at http://{}:{}", config.host, config.port));
-    if config.cache {
-        logger.lock().expect("Error getting logger").msg("Cache Enabled".to_string());
-    }
-    if proxy_only {
-        logger.lock().expect("Error getting logger").msg("WARNING: All requests are proxied to /. Local paths won’t be used.".to_string());
-=======
     let server = Hteapot::new_threaded(config.host.as_str(), config.port, config.threads);
     logger.lock().expect("this doesnt work :C").msg(format!(
         "Server started at http://{}:{}",
@@ -62,20 +53,15 @@
             .lock()
             .expect("this doesnt work :C")
             .msg("WARNING: All requests are proxied to /. Local paths won’t be used.".to_string());
->>>>>>> f2700f93
     }
 
     server.listen(move |req| {
         //let mut logger = Logger::new(io::stdout());
-<<<<<<< HEAD
-        logger.lock().expect("Error getting logger").msg(format!("Request {} {}",req.method.to_str(), req.path));
-=======
         logger.lock().expect("this doesnt work :C").msg(format!(
             "Request {} {}",
             req.method.to_str(),
             req.path
         ));
->>>>>>> f2700f93
         let path = if req.path.ends_with("/") {
             let mut path = req.path.clone();
             path.push_str(&config.index);
@@ -104,14 +90,10 @@
                 let url = config.proxy_rules.get(&first_one).unwrap();
                 format!("{}/{}", url, rest_path)
             };
-<<<<<<< HEAD
-            logger.lock().expect("Error getting logger").msg(format!("Proxying to: {}", url));
-=======
             logger
                 .lock()
                 .expect("this doesnt work :C")
                 .msg(format!("Proxying to: {}", url));
->>>>>>> f2700f93
             return match fetch(&url) {
                 Ok(response) => response,
                 Err(err) => {
