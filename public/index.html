<<<<<<< HEAD
<!doctype html>
<html>
    <head>
        <title>HTeaPot Server</title>
        <script src="index.js"></script>
    </head>
    <body>
        <h1>HTeaPot Server</h1>
        <p>
            Congratulations! HTeaPot, the HTTP server, is correctly installed
            and configured.
        </p>
        <p>You are now ready to serve your web applications.</p>
        <button onclick="brew()">Brew!</button>
        <br />
        <br />
        <img src="favicon.ico" alt="tea" />
    </body>
=======
<!DOCTYPE html>
<html lang="en">
<head>
  <meta charset="UTF-8">
  <meta name="viewport" content="width=device-width, initial-scale=1.0">
  <title>HTeaPot Server</title>
  <style>
    body {
        font-family: Arial, sans-serif;
        display: flex;
        flex-direction: column;
        align-items: center;
        justify-content: center;
        height: 100vh;
        background-color: #f0f0f0;
        margin: 0;
    }

    .container {
      background-color: white;
      border-radius: 8px;
      box-shadow: 0 2px 10px rgba(0, 0, 0, 0.1);
      padding: 20px;
      text-align: center;
      width: 300px;
    }

    h1 {
      font-size:24px;
      margin: 10px 0;
    }

    p {
      color: #555;
    }

    button {
      background-color: #4CAF50;
      color: white;
      border: none;
      border-radius: 4px;
      padding: 10px 15px;
      cursor: pointer;
      font-size: 16px;
      margin-top: 10px;
    }

    button:hover {
      background-color: #45a049;
    }

    .image-container {
      margin-top: 15px;
    }

    img {
      width: 64px;
      height: 64px;
      border-radius: 50%;
      margin-top: 10px;
    }

    .app-info {
      margin-top: 20px;
      text-align: center;
    }

  </style>
 <script src="index.js"></script>
</head>

<body>

  <div class="container">
    <h1>HTeaPot Server</h1>
    <p>Congratulations! HTeaPot, the HTTP server, is correctly installed and configured.</p>
    <p>You are now ready to serve your web applications.</p>
    <button onclick="brew()">Brew!</button>
  </div>

  <div class="app-info">
    <div class="image-container">
      <img src="favicon.ico" alt="tea"/>
    </div>
  </div>
</body>
>>>>>>> a69ee610
</html><|MERGE_RESOLUTION|>--- conflicted
+++ resolved
@@ -1,23 +1,3 @@
-<<<<<<< HEAD
-<!doctype html>
-<html>
-    <head>
-        <title>HTeaPot Server</title>
-        <script src="index.js"></script>
-    </head>
-    <body>
-        <h1>HTeaPot Server</h1>
-        <p>
-            Congratulations! HTeaPot, the HTTP server, is correctly installed
-            and configured.
-        </p>
-        <p>You are now ready to serve your web applications.</p>
-        <button onclick="brew()">Brew!</button>
-        <br />
-        <br />
-        <img src="favicon.ico" alt="tea" />
-    </body>
-=======
 <!DOCTYPE html>
 <html lang="en">
 <head>
@@ -104,5 +84,4 @@
     </div>
   </div>
 </body>
->>>>>>> a69ee610
 </html>